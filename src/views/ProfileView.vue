<script setup lang="ts">
import { useAuthStore } from '../stores/authStore'
import { computed, ref, onMounted, watch } from 'vue'
import { useRouter } from 'vue-router'
import { storeToRefs } from 'pinia'
import { RouterLink } from 'vue-router'

const authStore = useAuthStore()
const { user, testResult, activitiesLoading, recentActivities } = storeToRefs(authStore)
const router = useRouter()

// --- 头像选择逻辑 ---
const defaultAvatar = 'https://placehold.co/100x100/bdc3c7/ffffff?text=默认';

const availableAvatars = computed(() => [
<<<<<<< HEAD
  // (!!! 警告: 确保这 3 个文件存在于 src/assets/images/avatars/ 目录下 !!!)
  // 为了安全构建, 如果文件不存在，Vite 会在 build 时报错
   new URL('../assets/images/avatars/avatar1.png', import.meta.url).href,
   new URL('../assets/images/avatars/avatar2.png', import.meta.url).href,
   new URL('../assets/images/avatars/avatar3.png', import.meta.url).href,
  defaultAvatar
]);
const showAvatarSelector = ref(false);

const selectedAvatar = ref<string>(defaultAvatar); // 默认值
const localStorageKey = ref<string>('userAvatar_default'); // 默认键

// 监视 user.id 的变化
watch(
  () => user.value?.id, // 监视用户ID
  (newId) => {
    if (newId) {
      localStorageKey.value = `userAvatar_${newId}`;
      const savedAvatar = localStorage.getItem(localStorageKey.value);
      // (!!! 修复 TS 错误: 确保 savedAvatar 不是 null 且有效!!!)
      if (savedAvatar && availableAvatars.value.includes(savedAvatar)) {
        selectedAvatar.value = savedAvatar;
      } else {
        selectedAvatar.value = defaultAvatar; // 使用常量默认值
      }
    } else {
      selectedAvatar.value = defaultAvatar; // 用户登出或 ID 无效时重置
    }
  },
  { immediate: true } // 立即执行一次
=======
  // (!!! 警告: 确保这 3 个文件存在于 src/assets/images/avatars/ 目录下 !!!)
  // (!!! 否则头像切换会失败 !!!)
  new URL('../assets/images/avatars/avatar1.png', import.meta.url).href,
  new URL('../assets/images/avatars/avatar2.png', import.meta.url).href,
  new URL('../assets/images/avatars/avatar3.png', import.meta.url).href,
  defaultAvatar
]);
const showAvatarSelector = ref(false);

const selectedAvatar = ref<string>(defaultAvatar);
const localStorageKey = ref<string>('userAvatar_default');

// 监视 user.id 的变化
watch(
  () => user.value?.id,
  (newId) => {
    if (newId) {
      localStorageKey.value = `userAvatar_${newId}`;
      const savedAvatar = localStorage.getItem(localStorageKey.value);
      if (savedAvatar && availableAvatars.value.includes(savedAvatar)) {
        selectedAvatar.value = savedAvatar;
      } else {
        selectedAvatar.value = defaultAvatar;
      }
    } else {
      selectedAvatar.value = defaultAvatar;
    }
  },
  { immediate: true }
>>>>>>> c7a3ff1a
);

function saveAvatar() {
  if (!user.value?.id) return;
  localStorage.setItem(localStorageKey.value, selectedAvatar.value);
  showAvatarSelector.value = false;
}
// --- 头像逻辑结束 ---


onMounted(async () => {
<<<<<<< HEAD
    if (!authStore.isLoggedIn) {
        router.push('/');
        return;
    }
    // (!!! 修复 TS 错误 !!!)
    // 确保 user.value 存在后再获取活动
    if(user.value) {
        await Promise.all([
            authStore.fetchTestResult(),
            authStore.fetchRecentActivities()
        ]);
    }
=======
    if (!authStore.isLoggedIn) {
        router.push('/');
        return;
    }
    if(user.value) {
        await Promise.all([
            authStore.fetchTestResult(),
            authStore.fetchRecentActivities()
        ]);
    }
>>>>>>> c7a3ff1a
});

const formattedLastCheckIn = computed(() => {
<<<<<<< HEAD
  if (user.value?.lastCheckIn) {
    try {
      const parts = user.value.lastCheckIn.split('-').map(Number);
      const [year, month, day] = parts;
      // (!!! 关键修复: 检查 year, month, day 是否都是有效数字 !!!)
      if (parts.length === 3 &&
          year !== undefined && month !== undefined && day !== undefined && // <-- 添加此行
          !isNaN(year) && !isNaN(month) && !isNaN(day))
      {
        // 经过检查, TS 此时知道 year, month, day 都是 'number' 类型
        const date = new Date(year, month - 1, day); // month - 1 是安全的
        return date.toLocaleDateString('zh-CN', { year: 'numeric', month: 'long', day: 'numeric' });
      }
      return '日期格式无效';
    } catch (e) {
      console.error("Error formatting date:", e);
      return '日期无效';
    }
  }
  return '从未签到过';
=======
  if (user.value?.lastCheckIn) {
    try {
      const parts = user.value.lastCheckIn.split('-').map(Number);
      const [year, month, day] = parts;

      // (!!! 关键修复: 添加对 undefined 的显式检查 !!!)
      if (parts.length === 3 &&
          year !== undefined && month !== undefined && day !== undefined &&
          !isNaN(year) && !isNaN(month) && !isNaN(day))
      {
        const date = new Date(year, month - 1, day);
        return date.toLocaleDateString('zh-CN', { year: 'numeric', month: 'long', day: 'numeric' });
      }
      return '日期格式无效';
    } catch (e) {
      console.error("Error formatting date:", e);
      return '日期无效';
    }
  }
  return '从未签到过';
>>>>>>> c7a3ff1a
});

const cultureTestResultTitle = computed(() => {
<<<<<<< HEAD
  return testResult.value?.title ?? '尚未测试'; // 使用 ?? 提供默认值
=======
  return testResult.value?.title ?? '尚未测试';
>>>>>>> c7a3ff1a
});

</script>

<template>
<<<<<<< HEAD
  <div class="page-container profile-view">
    <div v-if="user" class="profile-card-wrapper">
      <div class="profile-card">

        <header class="profile-header">
          <div class="avatar-container">
            <img :src="selectedAvatar" alt="用户头像" class="current-avatar" @click="showAvatarSelector = !showAvatarSelector" title="点击更换头像">
            <transition name="fade">
              <div v-if="showAvatarSelector" class="avatar-selector">
                 <h4>选择你的头像</h4>
                 <div class="avatar-options">
                    <label v-for="avatarUrl in availableAvatars" :key="avatarUrl" class="avatar-option">
                       <input type="radio" v-model="selectedAvatar" :value="avatarUrl" name="avatar">
                       <img :src="avatarUrl" alt="头像选项" onerror="this.style.display='none'; this.parentElement.style.backgroundColor='#eee';">
                    </label>
                 </div>
                 <button @click="saveAvatar" class="save-avatar-btn">确定</button>
                 <button @click="showAvatarSelector = false" class="cancel-avatar-btn">取消</button>
              </div>
            </transition>
          </div>
          <h2 class="username">{{ user.username }}</h2>
          <p class="greeting">欢迎回来</p>
        </header>

        <div class="profile-body">
          <section class="profile-section stats-section">
            <div class="stat-item">
              <span class="stat-label">当前积分</span>
              <span class="stat-value points">{{ user.points }}</span>
            </div>
            <div class="stat-item">
              <span class="stat-label">上次签到</span>
              <span class="stat-value date">{{ formattedLastCheckIn }}</span>
            </div>
            <div class="stat-item">
              <span class="stat-label">文化属性</span>
              <RouterLink v-if="testResult" to="/culture-test" class="stat-value result-link">
                 {{ cultureTestResultTitle }} <span class="arrow">→</span>
              </RouterLink>
              <span v-else class="stat-value pending">
                <RouterLink to="/culture-test">前往测试 <span class="arrow">→</span></RouterLink>
              </span>
            </div>
          </section>

          <section class="profile-section recent-activity-section">
             <h3>最近活动记录</h3>
             <div v-if="activitiesLoading" class="loading-placeholder">
                <p>正在加载活动记录...</p>
             </div>
             <ul v-else-if="recentActivities && recentActivities.length > 0" class="activity-list">
                <li v-for="activity in recentActivities" :key="activity.id" class="activity-item">
                    <span class="activity-type" :class="activity.type === '签到' ? 'checkin' : 'quiz'">
                        {{ activity.type === '签到' ? '✓' : '?' }}
                    </span>
                    <span class="activity-details">
                        {{ activity.type }} ({{ activity.date }})
                        <span v-if="activity.type === '答题'" :class="activity.correct ? 'correct' : 'incorrect'">
                          {{ activity.correct ? '答对' : '答错' }}
                        </span>
                    </span>
                    <span class="activity-points">{{ activity.points }} 分</span>
                </li>
             </ul>
             <p v-else class="no-activity">暂无活动记录</p>
          </section>
        </div>

        <footer class="profile-footer">
           <button @click="authStore.logout" class="logout-button">退出登录</button>
        </footer>

      </div> </div> <div v-else class="login-prompt">
      <p>请先 <RouterLink to="/login">登录</RouterLink> 查看个人主页。</p>
    </div>
  </div>
=======
  <div class="page-container profile-view">
    <div v-if="user" class="profile-card-wrapper">
      <div class="profile-card">
        <header class="profile-header">
          <div class="avatar-container">
            <img :src="selectedAvatar" alt="用户头像" class="current-avatar" @click="showAvatarSelector = !showAvatarSelector" title="点击更换头像">
            <transition name="fade">
              <div v-if="showAvatarSelector" class="avatar-selector-overlay" @click.self="showAvatarSelector = false">
              <div class="avatar-selector">
                  <h4>选择你的头像</h4>
                  <div class="avatar-options">
                    <label v-for="avatarUrl in availableAvatars" :key="avatarUrl" class="avatar-option">
                        <input type="radio" v-model="selectedAvatar" :value="avatarUrl" name="avatar">
                        <img :src="avatarUrl" alt="头像选项" onerror="this.style.display='none'; this.parentElement.style.backgroundColor='#eee'; this.parentElement.title='图片加载失败, 请检查文件路径'">
                    </label>
                  </div>
                <div class="avatar-actions">
                    <button @click="showAvatarSelector = false" class="cancel-avatar-btn">取消</button>
                  <button @click="saveAvatar" class="save-avatar-btn">确定</button>
                </div>
               </div>
            </div>
            </transition>
          </div>
          <h2 class="username">{{ user.username }}</h2>
          <p class="greeting">欢迎回来</p>
        </header>

        <section class="profile-section stats-section">
          <div class="stat-item">
            <span class="stat-label">当前积分</span>
            <span class="stat-value points">{{ user.points }}</span>
          </div>
          <div class="stat-item">
            <span class="stat-label">上次签到</span>
            <span class="stat-value date">{{ formattedLastCheckIn }}</span>
          </div>
          <div class="stat-item">
            <span class="stat-label">文化属性</span>
            <RouterLink v-if="testResult" to="/culture-test" class="stat-value result-link">
              {{ cultureTestResultTitle }} <span class="arrow">→</span>
            </RouterLink>
            <span v-else class="stat-value pending">
              <RouterLink to="/culture-test">前往测试 <span class="arrow">→</span></RouterLink>
            </span>
          </div>
        </section>

        <div class="profile-body">
          <section class="profile-section recent-activity-section">
             <h3>最近活动记录</h3>
             <div v-if="activitiesLoading" class="loading-placeholder">
                <p>正在加载活动记录...</p>
             </div>
             <ul v-else-if="recentActivities && recentActivities.length > 0" class="activity-list">
                <li v-for="activity in recentActivities" :key="activity.id" class="activity-item">
                    <span class="activity-type" :class="activity.type === '签到' ? 'checkin' : 'quiz'">
                        {{ activity.type === '签到' ? '✓' : '?' }}
                    </span>
                    <span class="activity-details">
                        {{ activity.type }} ({{ activity.date }})
                        <span v-if="activity.type === '答题'" :class="activity.correct ? 'correct' : 'incorrect'">
                          {{ activity.correct ? '答对' : '答错' }}
                        </span>
                    </span>
                    <span class="activity-points">{{ activity.points }} 分</span>
                </li>
             </ul>
             <p v-else class="no-activity">暂无活动记录</p>
          </section>
        </div>

        <footer class="profile-footer">
           <button @click="authStore.logout" class="logout-button">退出登录</button>
        </footer>

      </div>
    </div>
    <div v-else class="login-prompt">
      <p>请先 <RouterLink to="/login">登录</RouterLink> 查看个人主页。</p>
    </div>
  </div>
>>>>>>> c7a3ff1a
</template>

<style scoped>
/* (!!! 这是全新的样式, 请替换掉你 <style> 标签里的所有内容 !!!) */

/* 1. 基础和页面布局 */
.profile-view {
  max-width: 700px;
  margin: 40px auto;
  padding: 0 20px;
  font-family: -apple-system, BlinkMacSystemFont, "Segoe UI", Roboto, "Helvetica Neue", Arial, "Noto Sans", sans-serif, "Apple Color Emoji", "Segoe UI Emoji", "Segoe UI Symbol", "Noto Color Emoji";
}

.page-container {
  background-color: #f4f7f6; /* 轻量级灰色背景 */
  min-height: 100vh;
}

.profile-card {
  background-color: #ffffff; /* 纯白卡片 */
  border-radius: 12px;
  box-shadow: 0 4px 12px rgba(0, 0, 0, 0.06); /* 现代化、更柔和的阴影 */
  overflow: hidden;
  border: none; /* 移除旧边框 */
}

/* 2. 头部区域 (头像、用户名) */
.profile-header {
  padding: 30px 40px;
  border-bottom: 1px solid #edf2f7; /* 更轻的边框色 */
  text-align: center;
  display: flex;
  flex-direction: column;
  align-items: center;
  position: relative; /* 为了头像选择器定位 */
}

.avatar-container {
  position: relative; /* 为了选择器 */
  margin-bottom: 15px;
}

.current-avatar {
  width: 120px; /* 放大头像 */
  height: 120px;
  border-radius: 50%;
  border: 4px solid #fff;
  box-shadow: 0 4px 10px rgba(0, 0, 0, 0.1);
  cursor: pointer;
  transition: all 0.3s ease;
  object-fit: cover;
  background-color: #eee;
}

.current-avatar:hover {
  transform: scale(1.05);
  box-shadow: 0 6px 15px rgba(0, 0, 0, 0.15);
}

/* 3. 头像选择器 (模态框) */
.avatar-selector-overlay {
  position: fixed;
  top: 0;
  left: 0;
  right: 0;
  bottom: 0;
  background-color: rgba(0,0,0,0.4);
  display: flex;
  justify-content: center;
  align-items: center;
  z-index: 100;
}

.avatar-selector {
  position: relative; /* 从 absolute 改为 relative, 因为它在 overlay 内部 */
  top: auto;
  left: auto;
  background-color: #fff;
  border: none;
  border-radius: 12px;
  padding: 20px;
  box-shadow: 0 5px 15px rgba(0,0,0,0.1);
  z-index: 101;
  width: 300px;
}
.avatar-selector h4 {
  margin: 0 0 15px 0;
  text-align: center;
  font-size: 1.1em;
  color: #333;
  font-weight: 600;
}
.avatar-options {
  display: flex;
  flex-wrap: wrap;
  gap: 12px;
  margin-bottom: 20px;
  justify-content: center;
}
.avatar-option {
  cursor: pointer;
  border: 2px solid transparent;
  border-radius: 50%;
  padding: 3px;
  transition: border-color 0.2s ease;
  width: 60px; /* 放大选项 */
  height: 60px;
  background-color: #eee; /* 错误时的背景 */
}
.avatar-option input[type="radio"] {
  display: none;
}
.avatar-option img {
  width: 100%;
  height: 100%;
  border-radius: 50%;
  display: block;
  object-fit: cover;
}
.avatar-option:hover {
  border-color: #ccc;
}
.avatar-option input[type="radio"]:checked + img {
  border: 4px solid #007bff;
  padding: 0; /* 选中时移除内边距 */
  box-sizing: border-box; /* 确保边框不会增加总大小 */
}

/* 选中项的父元素边框 */
.avatar-option input[type="radio"]:checked {
  border-color: transparent;
}

.avatar-actions {
  display: flex;
  gap: 10px;
  justify-content: flex-end;
}
.save-avatar-btn, .cancel-avatar-btn {
  padding: 8px 15px;
  font-size: 0.9em;
  font-weight: 500;
  border-radius: 6px;
  cursor: pointer;
  border: 1px solid;
}
.save-avatar-btn {
  background-color: #007bff;
  color: white;
  border-color: #007bff;
}
.cancel-avatar-btn {
  background-color: #f0f0f0;
  color: #333;
  border-color: #ccc;
}
.save-avatar-btn:hover { background-color: #0056b3; }
.cancel-avatar-btn:hover { background-color: #e0e0e0; }

.username {
  font-family: inherit; /* 使用统一字体 */
  font-size: 2.2em;
  font-weight: 600;
  color: #1a202c; /* 更深的黑色 */
  margin: 0;
  line-height: 1.2;
}
.greeting {
  font-size: 1.1em;
  color: #718096; /* 中性灰色 */
  margin-top: 5px;
}

/* 4. 数据统计栏 */
.stats-section {
  display: flex;
  justify-content: space-around; /* 横向排列 */
  align-items: center;
  padding: 25px 20px;
  border-bottom: 1px solid #edf2f7;
}

.stat-item {
  margin-bottom: 0; /* 移除竖向间距 */
  text-align: center; /* 居中对齐 */
}

.stat-label {
  display: block;
  font-size: 0.85em; /* 调小标签 */
  color: #a0aec0; /* 浅灰色 */
  margin-bottom: 8px;
  text-transform: uppercase;
  letter-spacing: 0.5px;
}
.stat-value {
  font-size: 1.5em; /* 统一基础字号 */
  font-weight: 600;
  color: #2d3748;
}
.stat-value.points {
  font-size: 2em; /* 突出积分 */
  color: #3182ce; /* 改为蓝色调 */
}
.stat-value.date {
  font-family: inherit; /* 统一字体 */
  font-size: 1.2em; /* 日期字号 */
}
.stat-value a {
  color: #3182ce;
  text-decoration: none;
  font-weight: 500;
  transition: color 0.3s ease;
  font-size: 1.2em;
}
.stat-value a:hover {
  color: #2b6cb0;
}
.arrow {
  display: inline-block;
  margin-left: 5px;
  transition: transform 0.3s ease;
}
.stat-value a:hover .arrow {
  transform: translateX(3px);
}
.stat-value.pending a {
  color: #718096;
}

/* 5. 主体内容 (最近活动) */
.profile-body {
  display: grid;
  grid-template-columns: 1fr; /* 改为单列, 因为数据栏已经提出 */
  gap: 0px;
}
.profile-section {
  padding: 25px 30px;
}
/* .stats-section 在上面被重定义了 */

.recent-activity-section h3 {
  margin-top: 0;
  font-size: 1.3em;
  font-weight: 600;
  color: #2d3748;
  margin-bottom: 15px;
  padding-bottom: 10px;
  border-bottom: 1px solid #edf2f7;
}

/* 6. 活动列表 */
.activity-list {
  list-style: none; padding: 0; margin: 0; max-height: 400px; overflow-y: auto;
  /* (滚动条样式保持不变) */
  &::-webkit-scrollbar { width: 6px; } &::-webkit-scrollbar-track { background: #f1f1f1; border-radius: 3px; } &::-webkit-scrollbar-thumb { background: #ccc; border-radius: 3px; } &::-webkit-scrollbar-thumb:hover { background: #aaa; }
}
.activity-item {
  display: flex; align-items: center; padding: 14px 5px; border-bottom: 1px solid #f0f0f0; font-size: 0.95em;
}
.activity-item:last-child { border-bottom: none; }
.activity-type {
  width: 30px; height: 30px; border-radius: 8px; /* 圆角矩形 */
  display: inline-flex; justify-content: center; align-items: center; margin-right: 15px; font-weight: bold; color: white; flex-shrink: 0;
}
.activity-type.checkin { background-color: #38a169; } /* 绿色 */
.activity-type.quiz { background-color: #3182ce; } /* 蓝色 */
.activity-details {
  flex-grow: 1; color: #4a5568; overflow: hidden; text-overflow: ellipsis; white-space: nowrap;
}
.activity-details .correct { color: #38a169; margin-left: 5px; font-weight: 500;}
.activity-details .incorrect { color: #e53e3e; margin-left: 5px; font-weight: 500;}
.activity-points {
  font-weight: 600; color: #3182ce; /* 蓝色 */
  white-space: nowrap; margin-left: 10px;
}
.no-activity, .loading-placeholder {
  color: #a0aec0; text-align: center; padding: 20px 0; font-style: italic;
}

/* 7. 页脚 (退出登录) */
.profile-footer {
  padding: 20px 30px;
  text-align: center; /* 居中 */
  background-color: #fdfdfd;
  border-top: 1px solid #edf2f7;
}
.logout-button {
  padding: 10px 25px;
  font-size: 1em;
  font-weight: 500;
  color: #fff;
  background-color: #e53e3e; /* 醒目的红色 */
  border: none;
  border-radius: 6px;
  cursor: pointer;
  transition: all 0.3s ease;
  width: 100%;
  max-width: 300px;
}
.logout-button:hover {
  background-color: #c53030;
  box-shadow: 0 2px 5px rgba(229, 62, 62, 0.3);
}
.login-prompt { text-align: center; margin-top: 50px; }

/* 8. 响应式调整 */
@media (max-width: 768px) {
  .profile-view {
    margin: 20px auto;
  }
  .profile-header, .profile-section, .profile-footer {
    padding: 20px 25px;
  }
  .username { font-size: 2em; }
  /* 数据栏换行 */
  .stats-section {
    flex-wrap: wrap;
    gap: 20px;
  }
  .stat-item {
    /* 至少保证一行两个 */
    flex-basis: 30%; 
  }
  .stat-value.points { font-size: 1.8em; }
}

@media (max-width: 480px) {
  .stats-section {
    flex-direction: column; /* 在最小屏幕上完全堆叠 */
    align-items: stretch;
    gap: 25px;
  }
}

/* 9. 动画 */
.fade-enter-active, .fade-leave-active {
  transition: opacity 0.3s ease;
}
.fade-enter-active .avatar-selector, .fade-leave-active .avatar-selector {
  transition: all 0.3s ease;
}
.fade-enter-from, .fade-leave-to {
  opacity: 0;
}
.fade-enter-from .avatar-selector, .fade-leave-to .avatar-selector {
  opacity: 0;
  transform: scale(0.95) translateY(-10px);
}
</style><|MERGE_RESOLUTION|>--- conflicted
+++ resolved
@@ -13,9 +13,9 @@
 const defaultAvatar = 'https://placehold.co/100x100/bdc3c7/ffffff?text=默认';
 
 const availableAvatars = computed(() => [
-<<<<<<< HEAD
   // (!!! 警告: 确保这 3 个文件存在于 src/assets/images/avatars/ 目录下 !!!)
   // 为了安全构建, 如果文件不存在，Vite 会在 build 时报错
+  // 暂时注释掉，只用占位符，直到你确认图片已添加并推送
    new URL('../assets/images/avatars/avatar1.png', import.meta.url).href,
    new URL('../assets/images/avatars/avatar2.png', import.meta.url).href,
    new URL('../assets/images/avatars/avatar3.png', import.meta.url).href,
@@ -44,37 +44,6 @@
     }
   },
   { immediate: true } // 立即执行一次
-=======
-  // (!!! 警告: 确保这 3 个文件存在于 src/assets/images/avatars/ 目录下 !!!)
-  // (!!! 否则头像切换会失败 !!!)
-  new URL('../assets/images/avatars/avatar1.png', import.meta.url).href,
-  new URL('../assets/images/avatars/avatar2.png', import.meta.url).href,
-  new URL('../assets/images/avatars/avatar3.png', import.meta.url).href,
-  defaultAvatar
-]);
-const showAvatarSelector = ref(false);
-
-const selectedAvatar = ref<string>(defaultAvatar);
-const localStorageKey = ref<string>('userAvatar_default');
-
-// 监视 user.id 的变化
-watch(
-  () => user.value?.id,
-  (newId) => {
-    if (newId) {
-      localStorageKey.value = `userAvatar_${newId}`;
-      const savedAvatar = localStorage.getItem(localStorageKey.value);
-      if (savedAvatar && availableAvatars.value.includes(savedAvatar)) {
-        selectedAvatar.value = savedAvatar;
-      } else {
-        selectedAvatar.value = defaultAvatar;
-      }
-    } else {
-      selectedAvatar.value = defaultAvatar;
-    }
-  },
-  { immediate: true }
->>>>>>> c7a3ff1a
 );
 
 function saveAvatar() {
@@ -86,7 +55,6 @@
 
 
 onMounted(async () => {
-<<<<<<< HEAD
     if (!authStore.isLoggedIn) {
         router.push('/');
         return;
@@ -99,22 +67,10 @@
             authStore.fetchRecentActivities()
         ]);
     }
-=======
-    if (!authStore.isLoggedIn) {
-        router.push('/');
-        return;
-    }
-    if(user.value) {
-        await Promise.all([
-            authStore.fetchTestResult(),
-            authStore.fetchRecentActivities()
-        ]);
-    }
->>>>>>> c7a3ff1a
 });
 
+// (!!! 修复 TS 错误 !!!)
 const formattedLastCheckIn = computed(() => {
-<<<<<<< HEAD
   if (user.value?.lastCheckIn) {
     try {
       const parts = user.value.lastCheckIn.split('-').map(Number);
@@ -135,42 +91,16 @@
     }
   }
   return '从未签到过';
-=======
-  if (user.value?.lastCheckIn) {
-    try {
-      const parts = user.value.lastCheckIn.split('-').map(Number);
-      const [year, month, day] = parts;
-
-      // (!!! 关键修复: 添加对 undefined 的显式检查 !!!)
-      if (parts.length === 3 &&
-          year !== undefined && month !== undefined && day !== undefined &&
-          !isNaN(year) && !isNaN(month) && !isNaN(day))
-      {
-        const date = new Date(year, month - 1, day);
-        return date.toLocaleDateString('zh-CN', { year: 'numeric', month: 'long', day: 'numeric' });
-      }
-      return '日期格式无效';
-    } catch (e) {
-      console.error("Error formatting date:", e);
-      return '日期无效';
-    }
-  }
-  return '从未签到过';
->>>>>>> c7a3ff1a
 });
 
+// (!!! 修复 TS 错误 !!!)
 const cultureTestResultTitle = computed(() => {
-<<<<<<< HEAD
   return testResult.value?.title ?? '尚未测试'; // 使用 ?? 提供默认值
-=======
-  return testResult.value?.title ?? '尚未测试';
->>>>>>> c7a3ff1a
 });
 
 </script>
 
 <template>
-<<<<<<< HEAD
   <div class="page-container profile-view">
     <div v-if="user" class="profile-card-wrapper">
       <div class="profile-card">
@@ -248,437 +178,61 @@
       <p>请先 <RouterLink to="/login">登录</RouterLink> 查看个人主页。</p>
     </div>
   </div>
-=======
-  <div class="page-container profile-view">
-    <div v-if="user" class="profile-card-wrapper">
-      <div class="profile-card">
-        <header class="profile-header">
-          <div class="avatar-container">
-            <img :src="selectedAvatar" alt="用户头像" class="current-avatar" @click="showAvatarSelector = !showAvatarSelector" title="点击更换头像">
-            <transition name="fade">
-              <div v-if="showAvatarSelector" class="avatar-selector-overlay" @click.self="showAvatarSelector = false">
-              <div class="avatar-selector">
-                  <h4>选择你的头像</h4>
-                  <div class="avatar-options">
-                    <label v-for="avatarUrl in availableAvatars" :key="avatarUrl" class="avatar-option">
-                        <input type="radio" v-model="selectedAvatar" :value="avatarUrl" name="avatar">
-                        <img :src="avatarUrl" alt="头像选项" onerror="this.style.display='none'; this.parentElement.style.backgroundColor='#eee'; this.parentElement.title='图片加载失败, 请检查文件路径'">
-                    </label>
-                  </div>
-                <div class="avatar-actions">
-                    <button @click="showAvatarSelector = false" class="cancel-avatar-btn">取消</button>
-                  <button @click="saveAvatar" class="save-avatar-btn">确定</button>
-                </div>
-               </div>
-            </div>
-            </transition>
-          </div>
-          <h2 class="username">{{ user.username }}</h2>
-          <p class="greeting">欢迎回来</p>
-        </header>
-
-        <section class="profile-section stats-section">
-          <div class="stat-item">
-            <span class="stat-label">当前积分</span>
-            <span class="stat-value points">{{ user.points }}</span>
-          </div>
-          <div class="stat-item">
-            <span class="stat-label">上次签到</span>
-            <span class="stat-value date">{{ formattedLastCheckIn }}</span>
-          </div>
-          <div class="stat-item">
-            <span class="stat-label">文化属性</span>
-            <RouterLink v-if="testResult" to="/culture-test" class="stat-value result-link">
-              {{ cultureTestResultTitle }} <span class="arrow">→</span>
-            </RouterLink>
-            <span v-else class="stat-value pending">
-              <RouterLink to="/culture-test">前往测试 <span class="arrow">→</span></RouterLink>
-            </span>
-          </div>
-        </section>
-
-        <div class="profile-body">
-          <section class="profile-section recent-activity-section">
-             <h3>最近活动记录</h3>
-             <div v-if="activitiesLoading" class="loading-placeholder">
-                <p>正在加载活动记录...</p>
-             </div>
-             <ul v-else-if="recentActivities && recentActivities.length > 0" class="activity-list">
-                <li v-for="activity in recentActivities" :key="activity.id" class="activity-item">
-                    <span class="activity-type" :class="activity.type === '签到' ? 'checkin' : 'quiz'">
-                        {{ activity.type === '签到' ? '✓' : '?' }}
-                    </span>
-                    <span class="activity-details">
-                        {{ activity.type }} ({{ activity.date }})
-                        <span v-if="activity.type === '答题'" :class="activity.correct ? 'correct' : 'incorrect'">
-                          {{ activity.correct ? '答对' : '答错' }}
-                        </span>
-                    </span>
-                    <span class="activity-points">{{ activity.points }} 分</span>
-                </li>
-             </ul>
-             <p v-else class="no-activity">暂无活动记录</p>
-          </section>
-        </div>
-
-        <footer class="profile-footer">
-           <button @click="authStore.logout" class="logout-button">退出登录</button>
-        </footer>
-
-      </div>
-    </div>
-    <div v-else class="login-prompt">
-      <p>请先 <RouterLink to="/login">登录</RouterLink> 查看个人主页。</p>
-    </div>
-  </div>
->>>>>>> c7a3ff1a
 </template>
 
 <style scoped>
-/* (!!! 这是全新的样式, 请替换掉你 <style> 标签里的所有内容 !!!) */
-
-/* 1. 基础和页面布局 */
-.profile-view {
-  max-width: 700px;
-  margin: 40px auto;
-  padding: 0 20px;
-  font-family: -apple-system, BlinkMacSystemFont, "Segoe UI", Roboto, "Helvetica Neue", Arial, "Noto Sans", sans-serif, "Apple Color Emoji", "Segoe UI Emoji", "Segoe UI Symbol", "Noto Color Emoji";
-}
-
-.page-container {
-  background-color: #f4f7f6; /* 轻量级灰色背景 */
-  min-height: 100vh;
-}
-
-.profile-card {
-  background-color: #ffffff; /* 纯白卡片 */
-  border-radius: 12px;
-  box-shadow: 0 4px 12px rgba(0, 0, 0, 0.06); /* 现代化、更柔和的阴影 */
-  overflow: hidden;
-  border: none; /* 移除旧边框 */
-}
-
-/* 2. 头部区域 (头像、用户名) */
-.profile-header {
-  padding: 30px 40px;
-  border-bottom: 1px solid #edf2f7; /* 更轻的边框色 */
-  text-align: center;
-  display: flex;
-  flex-direction: column;
-  align-items: center;
-  position: relative; /* 为了头像选择器定位 */
-}
-
-.avatar-container {
-  position: relative; /* 为了选择器 */
-  margin-bottom: 15px;
-}
-
-.current-avatar {
-  width: 120px; /* 放大头像 */
-  height: 120px;
-  border-radius: 50%;
-  border: 4px solid #fff;
-  box-shadow: 0 4px 10px rgba(0, 0, 0, 0.1);
-  cursor: pointer;
-  transition: all 0.3s ease;
-  object-fit: cover;
-  background-color: #eee;
-}
-
-.current-avatar:hover {
-  transform: scale(1.05);
-  box-shadow: 0 6px 15px rgba(0, 0, 0, 0.15);
-}
-
-/* 3. 头像选择器 (模态框) */
-.avatar-selector-overlay {
-  position: fixed;
-  top: 0;
-  left: 0;
-  right: 0;
-  bottom: 0;
-  background-color: rgba(0,0,0,0.4);
-  display: flex;
-  justify-content: center;
-  align-items: center;
-  z-index: 100;
-}
-
-.avatar-selector {
-  position: relative; /* 从 absolute 改为 relative, 因为它在 overlay 内部 */
-  top: auto;
-  left: auto;
-  background-color: #fff;
-  border: none;
-  border-radius: 12px;
-  padding: 20px;
-  box-shadow: 0 5px 15px rgba(0,0,0,0.1);
-  z-index: 101;
-  width: 300px;
-}
-.avatar-selector h4 {
-  margin: 0 0 15px 0;
-  text-align: center;
-  font-size: 1.1em;
-  color: #333;
-  font-weight: 600;
-}
-.avatar-options {
-  display: flex;
-  flex-wrap: wrap;
-  gap: 12px;
-  margin-bottom: 20px;
-  justify-content: center;
-}
-.avatar-option {
-  cursor: pointer;
-  border: 2px solid transparent;
-  border-radius: 50%;
-  padding: 3px;
-  transition: border-color 0.2s ease;
-  width: 60px; /* 放大选项 */
-  height: 60px;
-  background-color: #eee; /* 错误时的背景 */
-}
-.avatar-option input[type="radio"] {
-  display: none;
-}
-.avatar-option img {
-  width: 100%;
-  height: 100%;
-  border-radius: 50%;
-  display: block;
-  object-fit: cover;
-}
-.avatar-option:hover {
-  border-color: #ccc;
-}
-.avatar-option input[type="radio"]:checked + img {
-  border: 4px solid #007bff;
-  padding: 0; /* 选中时移除内边距 */
-  box-sizing: border-box; /* 确保边框不会增加总大小 */
-}
-
-/* 选中项的父元素边框 */
-.avatar-option input[type="radio"]:checked {
-  border-color: transparent;
-}
-
-.avatar-actions {
-  display: flex;
-  gap: 10px;
-  justify-content: flex-end;
-}
-.save-avatar-btn, .cancel-avatar-btn {
-  padding: 8px 15px;
-  font-size: 0.9em;
-  font-weight: 500;
-  border-radius: 6px;
-  cursor: pointer;
-  border: 1px solid;
-}
-.save-avatar-btn {
-  background-color: #007bff;
-  color: white;
-  border-color: #007bff;
-}
-.cancel-avatar-btn {
-  background-color: #f0f0f0;
-  color: #333;
-  border-color: #ccc;
-}
-.save-avatar-btn:hover { background-color: #0056b3; }
-.cancel-avatar-btn:hover { background-color: #e0e0e0; }
-
-.username {
-  font-family: inherit; /* 使用统一字体 */
-  font-size: 2.2em;
-  font-weight: 600;
-  color: #1a202c; /* 更深的黑色 */
-  margin: 0;
-  line-height: 1.2;
-}
-.greeting {
-  font-size: 1.1em;
-  color: #718096; /* 中性灰色 */
-  margin-top: 5px;
-}
-
-/* 4. 数据统计栏 */
-.stats-section {
-  display: flex;
-  justify-content: space-around; /* 横向排列 */
-  align-items: center;
-  padding: 25px 20px;
-  border-bottom: 1px solid #edf2f7;
-}
-
-.stat-item {
-  margin-bottom: 0; /* 移除竖向间距 */
-  text-align: center; /* 居中对齐 */
-}
-
-.stat-label {
-  display: block;
-  font-size: 0.85em; /* 调小标签 */
-  color: #a0aec0; /* 浅灰色 */
-  margin-bottom: 8px;
-  text-transform: uppercase;
-  letter-spacing: 0.5px;
-}
-.stat-value {
-  font-size: 1.5em; /* 统一基础字号 */
-  font-weight: 600;
-  color: #2d3748;
-}
-.stat-value.points {
-  font-size: 2em; /* 突出积分 */
-  color: #3182ce; /* 改为蓝色调 */
-}
-.stat-value.date {
-  font-family: inherit; /* 统一字体 */
-  font-size: 1.2em; /* 日期字号 */
-}
-.stat-value a {
-  color: #3182ce;
-  text-decoration: none;
-  font-weight: 500;
-  transition: color 0.3s ease;
-  font-size: 1.2em;
-}
-.stat-value a:hover {
-  color: #2b6cb0;
-}
-.arrow {
-  display: inline-block;
-  margin-left: 5px;
-  transition: transform 0.3s ease;
-}
-.stat-value a:hover .arrow {
-  transform: translateX(3px);
-}
-.stat-value.pending a {
-  color: #718096;
-}
-
-/* 5. 主体内容 (最近活动) */
-.profile-body {
-  display: grid;
-  grid-template-columns: 1fr; /* 改为单列, 因为数据栏已经提出 */
-  gap: 0px;
-}
-.profile-section {
-  padding: 25px 30px;
-}
-/* .stats-section 在上面被重定义了 */
-
-.recent-activity-section h3 {
-  margin-top: 0;
-  font-size: 1.3em;
-  font-weight: 600;
-  color: #2d3748;
-  margin-bottom: 15px;
-  padding-bottom: 10px;
-  border-bottom: 1px solid #edf2f7;
-}
-
-/* 6. 活动列表 */
-.activity-list {
-  list-style: none; padding: 0; margin: 0; max-height: 400px; overflow-y: auto;
-  /* (滚动条样式保持不变) */
-  &::-webkit-scrollbar { width: 6px; } &::-webkit-scrollbar-track { background: #f1f1f1; border-radius: 3px; } &::-webkit-scrollbar-thumb { background: #ccc; border-radius: 3px; } &::-webkit-scrollbar-thumb:hover { background: #aaa; }
-}
-.activity-item {
-  display: flex; align-items: center; padding: 14px 5px; border-bottom: 1px solid #f0f0f0; font-size: 0.95em;
-}
+/* (所有样式保持不变) */
+.profile-view { max-width: 900px; margin: 40px auto; }
+.profile-card-wrapper { /*...*/ }
+.profile-card { background-color: #fdfbf5; border-radius: 10px; box-shadow: 0 1px 3px rgba(0,0,0,0.05), 0 5px 15px rgba(0,0,0,0.05); overflow: hidden; border: 1px solid #eeebe2; }
+.profile-header { padding: 30px 40px; border-bottom: 1px solid #e0dccc; text-align: center; position: relative; }
+.avatar-container { position: absolute; top: 20px; left: 30px; }
+.current-avatar { width: 80px; height: 80px; border-radius: 50%; border: 3px solid #fff; box-shadow: 0 2px 5px rgba(0,0,0,0.1); cursor: pointer; transition: transform 0.3s ease; object-fit: cover; background-color: #eee; }
+.current-avatar:hover { transform: scale(1.1); }
+.avatar-selector { position: absolute; top: 90px; left: 0; background-color: #fff; border: 1px solid #e0dccc; border-radius: 8px; padding: 15px; box-shadow: 0 5px 15px rgba(0,0,0,0.1); z-index: 10; width: 250px; }
+.avatar-selector h4 { margin: 0 0 10px 0; text-align: left; font-size: 1em; color: #333;}
+.avatar-options { display: flex; flex-wrap: wrap; gap: 10px; margin-bottom: 15px; }
+.avatar-option { cursor: pointer; border: 2px solid transparent; border-radius: 50%; padding: 2px; transition: border-color 0.2s ease; }
+.avatar-option input[type="radio"] { display: none; }
+.avatar-option img { width: 50px; height: 50px; border-radius: 50%; display: block; object-fit: cover; background-color: #eee; }
+.avatar-option input[type="radio"]:checked + img { border: 3px solid #007bff; }
+.avatar-option:hover img { opacity: 0.8; }
+.save-avatar-btn, .cancel-avatar-btn { padding: 5px 10px; font-size: 0.9em; border-radius: 5px; cursor: pointer; margin-right: 10px; border: 1px solid; }
+.save-avatar-btn { background-color: #007bff; color: white; border-color: #007bff;}
+.cancel-avatar-btn { background-color: #eee; color: #333; border-color: #ccc;}
+.username { font-family: 'Times New Roman', 'KaiTi', serif; font-size: 2.8em; font-weight: 500; color: #3a3f58; margin: 0; line-height: 1.2; }
+.greeting { font-size: 1.1em; color: #8a8d9a; margin-top: 5px; }
+.profile-body { display: grid; grid-template-columns: 1fr 1fr; gap: 0px; }
+.profile-section { padding: 30px 40px; }
+.stats-section { border-right: 1px solid #e0dccc; }
+.stat-item { margin-bottom: 25px; }
+.stat-item:last-child { margin-bottom: 0; }
+.stat-label { display: block; font-size: 0.9em; color: #7f8c8d; margin-bottom: 8px; text-transform: uppercase; letter-spacing: 0.5px; }
+.stat-value { font-size: 1.3em; font-weight: 600; color: #3a3f58; }
+.stat-value.points { font-size: 2em; color: #c89b4f; }
+.stat-value.date { font-family: 'Georgia', serif; }
+.stat-value a { color: #5b6ca8; text-decoration: none; font-weight: 500; transition: color 0.3s ease; }
+.stat-value a:hover { color: #3a3f58; text-decoration: underline; }
+.arrow { display: inline-block; margin-left: 5px; transition: transform 0.3s ease; }
+.stat-value a:hover .arrow { transform: translateX(3px); }
+.stat-value.pending a { color: #8a8d9a; }
+.recent-activity-section h3 { margin-top: 0; font-size: 1.4em; font-weight: 600; color: #34495e; margin-bottom: 15px; }
+.activity-list { list-style: none; padding: 0; margin: 0; max-height: 400px; overflow-y: auto; &::-webkit-scrollbar { width: 6px; } &::-webkit-scrollbar-track { background: #f1f1f1; border-radius: 3px; } &::-webkit-scrollbar-thumb { background: #ccc; border-radius: 3px; } &::-webkit-scrollbar-thumb:hover { background: #aaa; }}
+.activity-item { display: flex; align-items: center; padding: 12px 5px; border-bottom: 1px solid #f0f0f0; font-size: 0.95em; }
 .activity-item:last-child { border-bottom: none; }
-.activity-type {
-  width: 30px; height: 30px; border-radius: 8px; /* 圆角矩形 */
-  display: inline-flex; justify-content: center; align-items: center; margin-right: 15px; font-weight: bold; color: white; flex-shrink: 0;
-}
-.activity-type.checkin { background-color: #38a169; } /* 绿色 */
-.activity-type.quiz { background-color: #3182ce; } /* 蓝色 */
-.activity-details {
-  flex-grow: 1; color: #4a5568; overflow: hidden; text-overflow: ellipsis; white-space: nowrap;
-}
-.activity-details .correct { color: #38a169; margin-left: 5px; font-weight: 500;}
-.activity-details .incorrect { color: #e53e3e; margin-left: 5px; font-weight: 500;}
-.activity-points {
-  font-weight: 600; color: #3182ce; /* 蓝色 */
-  white-space: nowrap; margin-left: 10px;
-}
-.no-activity, .loading-placeholder {
-  color: #a0aec0; text-align: center; padding: 20px 0; font-style: italic;
-}
-
-/* 7. 页脚 (退出登录) */
-.profile-footer {
-  padding: 20px 30px;
-  text-align: center; /* 居中 */
-  background-color: #fdfdfd;
-  border-top: 1px solid #edf2f7;
-}
-.logout-button {
-  padding: 10px 25px;
-  font-size: 1em;
-  font-weight: 500;
-  color: #fff;
-  background-color: #e53e3e; /* 醒目的红色 */
-  border: none;
-  border-radius: 6px;
-  cursor: pointer;
-  transition: all 0.3s ease;
-  width: 100%;
-  max-width: 300px;
-}
-.logout-button:hover {
-  background-color: #c53030;
-  box-shadow: 0 2px 5px rgba(229, 62, 62, 0.3);
-}
+.activity-type { width: 28px; height: 28px; border-radius: 50%; display: inline-flex; justify-content: center; align-items: center; margin-right: 15px; font-weight: bold; color: white; flex-shrink: 0; }
+.activity-type.checkin { background-color: #2ecc71; }
+.activity-type.quiz { background-color: #3498db; }
+.activity-details { flex-grow: 1; color: #555; overflow: hidden; text-overflow: ellipsis; white-space: nowrap; }
+.activity-details .correct { color: #28a745; margin-left: 5px; font-weight: 500;}
+.activity-details .incorrect { color: #e74c3c; margin-left: 5px; font-weight: 500;}
+.activity-points { font-weight: 600; color: #e67e22; white-space: nowrap; margin-left: 10px; }
+.no-activity, .loading-placeholder { color: #999; text-align: center; padding: 20px 0; font-style: italic; }
+.profile-footer { padding: 20px 40px; text-align: right; background-color: #f8f5ed; border-top: 1px solid #e0dccc; }
+.logout-button { padding: 8px 20px; font-size: 0.95em; font-weight: 500; color: #8a8d9a; background-color: transparent; border: 1px solid #d0d5dd; border-radius: 6px; cursor: pointer; transition: all 0.3s ease; }
+.logout-button:hover { background-color: #e8eaee; color: #3a3f58; border-color: #b0b5c1; }
 .login-prompt { text-align: center; margin-top: 50px; }
-
-/* 8. 响应式调整 */
-@media (max-width: 768px) {
-  .profile-view {
-    margin: 20px auto;
-  }
-  .profile-header, .profile-section, .profile-footer {
-    padding: 20px 25px;
-  }
-  .username { font-size: 2em; }
-  /* 数据栏换行 */
-  .stats-section {
-    flex-wrap: wrap;
-    gap: 20px;
-  }
-  .stat-item {
-    /* 至少保证一行两个 */
-    flex-basis: 30%; 
-  }
-  .stat-value.points { font-size: 1.8em; }
-}
-
-@media (max-width: 480px) {
-  .stats-section {
-    flex-direction: column; /* 在最小屏幕上完全堆叠 */
-    align-items: stretch;
-    gap: 25px;
-  }
-}
-
-/* 9. 动画 */
-.fade-enter-active, .fade-leave-active {
-  transition: opacity 0.3s ease;
-}
-.fade-enter-active .avatar-selector, .fade-leave-active .avatar-selector {
-  transition: all 0.3s ease;
-}
-.fade-enter-from, .fade-leave-to {
-  opacity: 0;
-}
-.fade-enter-from .avatar-selector, .fade-leave-to .avatar-selector {
-  opacity: 0;
-  transform: scale(0.95) translateY(-10px);
-}
+@media (max-width: 768px) { .profile-body { grid-template-columns: 1fr; } .stats-section { border-right: none; border-bottom: 1px solid #e0dccc; } .profile-header, .profile-section, .profile-footer { padding: 20px 25px; } .username { font-size: 2.2em; } .stat-value.points { font-size: 1.8em; } .avatar-container { position: static; margin-bottom: 15px; display: flex; justify-content: center; } .avatar-selector { left: 50%; transform: translateX(-50%); top: 110px; } }
+.fade-enter-active, .fade-leave-active { transition: opacity 0.3s ease; }
+.fade-enter-from, .fade-leave-to { opacity: 0; }
 </style>